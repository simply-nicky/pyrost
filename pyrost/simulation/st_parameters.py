"""
Examples:

    :func:`pyrost.st_parameters` generates the speckle tracking experimental
    parameters, which could be later parsed to :class:`pyrost.simulation.STSim`
    in order to perform the simulation.

    >>> import pyrost.simulation as st_sim
    >>> st_params = st_sim.STParams.import_default()
    >>> print(st_params)
    {'exp_geom': {'defocus': 100.0, 'det_dist': 2000000.0, 'n_frames': 300, '...': '...'},
     'detector': {'detx_size': 2000, 'dety_size': 1000, 'pix_size': 55.0},
     'source': {'p0': 200000.0, 'th_s': 0.0002, 'wl': 7.29e-05}, '...': '...'}
"""
from __future__ import annotations
import os
from typing import Dict, Iterator, Tuple, Union, Optional
from multiprocessing import cpu_count
import numpy as np
from multiprocessing import cpu_count
from ..ini_parser import INIParser, ROOT_PATH
from ..bin import bar_positions, barcode_profile, gaussian_kernel, gaussian_filter

ST_PARAMETERS = os.path.join(ROOT_PATH, 'config/st_parameters.ini')

class STParams(INIParser):
    """Container with the simulation parameters for the wavefront propagation.

    Attributes:
        kwargs : Experimental parameters enlisted in :ref:`st-parameters`.

    See Also:
        :ref:`st-parameters` : Full list of experimental parameters.
    """
    attr_dict = {'exp_geom': ('defocus', 'det_dist', 'n_frames',
                              'step_size', 'step_rnd'),
                 'detector': ('detx_size', 'dety_size', 'pix_size'),
                 'source':   ('p0', 'th_s', 'wl'),
                 'lens':     ('alpha', 'ap_x', 'ap_y', 'focus', 'ab_cnt'),
                 'barcode':  ('bar_atn', 'bar_rnd', 'bar_sigma', 'bar_size',
                              'bulk_atn', 'offset'),
                 'system':   ('num_threads', 'seed')}

    fmt_dict = {'exp_geom': 'float', 'exp_geom/n_frames': 'int',
                'detector': 'int', 'detector/pix_size': 'float',
                'source': 'float', 'lens': 'float', 'barcode': 'float',
                'system': 'int'}
<<<<<<< HEAD
    FMT_LEN = 7

    def __init__(self, barcode=None, detector=None, exp_geom=None, lens=None, source=None, system=None):
        if barcode is None:
            barcode = self._import_ini(ST_PARAMETERS)['barcode']
        if detector is None:
            detector = self._import_ini(ST_PARAMETERS)['detector']
        if exp_geom is None:
            exp_geom = self._import_ini(ST_PARAMETERS)['exp_geom']
        if lens is None:
            lens = self._import_ini(ST_PARAMETERS)['lens']
        if source is None:
            source = self._import_ini(ST_PARAMETERS)['source']
        if system is None:
            system = self._import_ini(ST_PARAMETERS)['system']
=======

    def __init__(self, barcode: Dict[str, float], detector: Dict[str, Union[int, float]],
                 exp_geom: Dict[str, Union[int, float]], lens: Dict[str, float],
                 source: Dict[str, float], system: Dict[str, int]) -> None:
        """
        Args:
            barcode : A dictionary of barcode sample parameters. The following elements
                are accepted:
                
                * 'bar_size' : Average bar's size [um].
                * 'bar_sigma' : Bar bluriness width [um].
                * 'bar_atn' : Bar's attenuation coefficient [0.0 - 1.0].
                * 'bulk_atn' : Barcode's bulk attenuation coefficient [0.0 - 1.0].
                * 'bar_rnd' : Bar's coordinates random deviation [0.0 - 1.0].
                * 'offset' : Barcode's offset at the beginning and at the end
                  of the scan from the detector's bounds [um].

            detector : A dictionary of detector parameters. The following elements are 
                accepted:

                * 'detx_size' : Detector's size along the horizontal axis in pixels.
                * 'dety_size' : Detector's size along the vertical axis in pixels.
                * 'pix_size' : Detector's pixel size [um].

            exp_geom : A dictionary of experimental geometry parameters. The following elements
                are accepted:

                * 'defocus' : Lens' defocus distance [um].
                * 'det_dist' : Distance between the barcode and the detector [um].
                * 'step_size' : Scan step size [um].
                * 'n_frames' : Number of frames.

            lens : A dictionary of lens parameters. The following elements are accepted:

                * 'ap_x' : Lens' aperture size along the x axis [um].
                * 'ap_y' : Lens' aperture size along the y axis [um].
                * 'focus' : Focal distance [um].
                * 'alpha' : Third order aberrations coefficient [rad / mrad^3].
                * 'ab_cnt' : Lens' aberrations center point [0.0 - 1.0].

            source : A dictionary of X-ray source parameters. The following elements are
                accepted:

                * 'p0' : Source beam flux [cnt / s].
                * 'wl' : Source beam's wavelength [um].
                * 'th_s' : Source rocking curve width [rad].

            system : A dictionary of calculation parameters. The following elements are
                accepted:

                * 'seed' : Seed used in all the pseudo-random number generations.
                * 'num_threads' : Number of threads used in the calculations.
        """
>>>>>>> 6ae2143d
        super(STParams, self).__init__(barcode=barcode, detector=detector,
                                       exp_geom=exp_geom, lens=lens, source=source,
                                       system=system)
        if self.seed <= 0:
            self.update_seed()
        if self.num_threads <= 0:
            self.update_threads()

    @classmethod
    def _lookup_dict(cls) -> Dict[str, str]:
        lookup = {}
        for section in cls.attr_dict:
            for option in cls.attr_dict[section]:
                lookup[option] = section
        return lookup

    def __iter__(self) -> Iterator[str]:
        return self._lookup.__iter__()

    def __contains__(self, attr: str) -> bool:
        return attr in self._lookup

    def __repr__(self) -> str:
        return self._format(self.export_dict()).__repr__()

    def __str__(self) -> str:
        return self._format(self.export_dict()).__str__()

    @classmethod
    def import_default(cls, **kwargs: Union[int, float]) -> STParams:
        """Return the default :class:`STParams`. Extra arguments
        override the default values if provided.

        Args:
            kwargs : Simulation parameters enlisted in :ref:`st-parameters`.

        Returns:
            An :class:`STParams` object with the default parameters.
        """
        return cls.import_ini(ST_PARAMETERS, **kwargs)

    @classmethod
    def import_ini(cls, ini_file: str, **kwargs: Union[int, float]) -> STParams:
        """Initialize a :class:`STParams` object with an
        ini file.

        Args:
            ini_file : Path to the ini file.
            kwargs : Experimental parameters enlisted in :ref:`st-parameters`.
                Override the parameters imported from the `ini_file`.

        Returns:
            A :class:`STParams` object with all the attributes imported
            from the ini file.
        """
        attr_dict = cls._import_ini(ini_file)
        for option, section in cls._lookup_dict().items():
            if option in kwargs:
                attr_dict[section][option] = kwargs[option]
        return cls(**attr_dict)

<<<<<<< HEAD
    def update_seed(self, seed=None):
        """Update seed used in pseudo-random number generation.

        Parameters
        ----------
        seed : int, optional
            New seed value. Chosen randomly if None.
=======
    def update_seed(self, seed: Optional[int]=None) -> None:
        """Update seed used in pseudo-random number generation.

        Args:
            seed : New seed value. Chosen randomly if None.
>>>>>>> 6ae2143d
        """
        if seed is None or seed <= 0:
            seed = np.random.default_rng().integers(0, np.iinfo(np.int_).max, endpoint=False)
        self.seed = seed

<<<<<<< HEAD
    def update_threads(self, num_threads=None):
=======
    def update_threads(self, num_threads: Optional[int]=None) -> None:
>>>>>>> 6ae2143d
        """Update number of threads used in calculcations.

        Parameters
        ----------
<<<<<<< HEAD
        num_threads : int, optional
            New seed value. Chosen randomly if None.
=======
        num_threads : New seed value. Equals to the number of CPU
            cores in the system if not provided.
>>>>>>> 6ae2143d
        """
        if num_threads is None or num_threads <= 0 or num_threads > 64:
            num_threads = np.clip(1, 64, cpu_count())
        self.num_threads = num_threads

<<<<<<< HEAD
    def x_wavefront_size(self):
=======
    def x_wavefront_size(self) -> int:
>>>>>>> 6ae2143d
        r"""Return wavefront array size along the x axis, that
        satisfies the sampling condition.

        Returns:
            Array size.

        Notes:
            The sampling condition when we propagate the wavefield from
            the lens plane to the sample plane is as follows:

            .. math::
                N_x >= \frac{\mathrm{max} \left( \Delta x_{lens}, \Delta x_{sample} \right)
                (\Delta x_{lens} + \Delta x_{sample})}{\lambda d} =
                \frac{4 a_x^2 \mathrm{max} \left( f, df \right)}{f^2 \lambda}

            Whereupon, the sampling condition when we propagate the wavefield to the detector
            plane is:

            .. math::
                N_x >= \frac{\Delta x_{sample} \Delta x_{det}}{\lambda d} =
                \frac{2 a_x n_{x} \Delta_{pix} df}{f \lambda d_{det}}
        """
        nx_ltos = int(4 * self.ap_x**2 * max(self.focus, np.abs(self.defocus)) \
                      / self.focus**2 / self.wl)
        nx_stod = int(2 * self.detx_size * self.pix_size * self.ap_x * np.abs(self.defocus) \
                      / self.focus / self.wl / self.det_dist)
        return max(nx_ltos, nx_stod)

    def y_wavefront_size(self) -> int:
        r"""Return wavefront array size along the y axis, that
        satisfies the sampling condition.

        Returns:
            Array size.

        Notes:
            The sampling condition when we propagate the wavefield from
            the lens plane to the sample plane is as follows:

            .. math::
                N_y >= \frac{\mathrm{max} \left( \Delta y_{lens}, \Delta y_{sample} \right)
                (\Delta y_{lens} + \Delta y_{sample})}{\lambda d} =
                \frac{8 a_y^2}{(f + df) \lambda}

            Whereupon, the sampling condition when we propagate the wavefield to the detector
            plane is:

            .. math::
                N_y >= \frac{\Delta y_{sample} \Delta y_{det}}{\lambda d} =
                \frac{2 a_y n_{y} \Delta_{pix}}{\lambda d_{det}}
        """
        ny_ltos = int(8 * self.ap_y**2 / (self.focus + self.defocus) / self.wl)
        ny_stod = int(2 * self.dety_size * self.pix_size * self.ap_y / self.wl / self.det_dist)
        return max(ny_ltos, ny_stod)

    def lens_x_wavefront(self, n_x: Optional[int]=None,
                         return_step: bool=False) -> Tuple[np.ndarray, float]:
        r"""Return wavefields at the lens plane along x axis.

        Args:
            n_x : Array size along the x axis. Equals to
                :func:`STParams.x_wavefront_size` if it's None.
            return_step : Return the step size along x axis if it's True.

        Returns:
            A tuple of two elements ('u0_x', 'dx'). The elements
            are the following:

            * 'u0_x' : Wavefront along the x axis.
            * 'dx' : Step size along the x axis [um]. Only if `return_step` is True.

        Notes:
            The exit-surface at the lens plane:

            .. math::
                U_0(x) = \Pi(a_x x) \exp
                \left[ -\frac{j \pi x^2}{\lambda f} + j \alpha
                \left( \frac{x - x_{ab_cnt}}{f} \right)^3 \right]
        """
        if n_x is None:
            n_x = self.x_wavefront_size()

        dx = 2.0 * self.ap_x / n_x
        x0 = dx * np.arange(-n_x // 2, n_x // 2)
        x_cnt = (self.ab_cnt - 0.5) * self.ap_x
        u0_x = np.exp(1j * np.pi * x0 * x0 / self.wl / self.focus - \
                      1e9j * self.alpha * ((x0 - x_cnt) / self.focus)**3)
        u0_x[np.abs(x0) > 0.5 * self.ap_x] = 0

        if return_step:
            return u0_x, dx
        return u0_x

    def lens_y_wavefront(self, n_y: Optional[int]=None,
                         return_step: bool=False) -> Tuple[np.ndarray, float]:
        r"""Return wavefields at the lens plane along y axis.

        Args:
            n_y : Array size along the y axis. Equals to
                :func:`STParams.y_wavefront_size` if it's None.
            return_step : Return the step size along y axis if it's True.

        Returns:
            A tuple of two elements ('u0_y', 'dy'). The elements
            are the following:

            * 'u0_y' : Wavefront along the y axis.
            * 'dy' : Step size along the y axis [um]. Only if `return_step` is True.

        Notes:
            The exit-surface at the lens plane:

            .. math::
                U_0(y) = \Pi(a_y y)
        """
        if n_y is None:
            n_y = self.y_wavefront_size()

        dy = 2.0 * self.ap_y / n_y
        y0 = dy * np.arange(-n_y // 2, n_y // 2)
        u0_y = np.ones(n_y, dtype=np.complex128)
        u0_y[np.abs(y0) > 0.5 * self.ap_y] = 0

        if return_step:
            return u0_y, dy
        return u0_y

    def beam_span(self, dist: float) -> Tuple[float, float]:
        """Return beam span along the x axis at distance `dist`
        from the focal plane.

        Args:
            dist : Distance from the focal plane [um].

        Returns:
            Tuple of two items ('th_lb', 'th_ub'). The elements are
            the following:

            * 'th_lb' : Beam's lower bound [um].
            * 'th_ub' : Beam's upper bound [um].
        """
        th_lb = -0.5 * self.ap_x / self.focus + self.wl / np.pi * self.alpha * \
                3.75e8 * (self.ap_x / self.focus)**2 / dist
        th_ub = 0.5 * self.ap_x / self.focus + self.wl / np.pi * self.alpha * \
                3.75e8 * (self.ap_x / self.focus)**2 / dist
        return np.tan(th_lb) * dist, np.tan(th_ub) * dist

    def bar_positions(self, dist: float, rnd_dev: bool=True) -> np.ndarray:
        """Generate a coordinate array of barcode's bar positions at
        distance `dist` from focal plane.

        Args:
            dist : Distance from the focal plane [um].
            rnd_dev : Randomize positions if it's True.

        Returns:
            Array of barcode's bar coordinates.

        See Also:
            :func:`pyrost.bin.bar_positions` : Full details of randomized barcode
            steps generation algorithm.
        """
        x0, x1 = self.beam_span(dist)
        seed = self.seed if rnd_dev else -1
        return bar_positions(x0=x0 + self.offset, b_dx=self.bar_size, rd=self.bar_rnd,
                             x1=x1 + self.step_size * self.n_frames - self.offset,
                             seed=seed)

    def sample_positions(self) -> np.ndarray:
        """Generate an array of sample's translations with random deviation.

        Returns:
            Array of sample translations [um].
        """
        rng = np.random.default_rng(self.seed)
        rnd_arr = 2 * self.step_rnd * (rng.random(self.n_frames) - 0.5)
        return self.step_size * (np.arange(self.n_frames) + rnd_arr)

    def barcode_profile(self, x_arr: np.ndarray, dx: float, bars: np.ndarray) -> np.ndarray:
        """Generate a barcode's transmission profile at `x_arr`
        coordinates.

        Args:
            x_arr : Array of the coordinates, where the transmission
                coefficients are calculated [um].
            dx : Sampling interval of the coordinate array [um].
            bars : Array of barcode's bar positions [um].

        Returns:
            Barcode's transmission profile.

        See Also:
            :func:`pyrost.bin.barcode_profile` : Full details of barcode's transmission
            profile generation algorithm.
        """
        b_prof = barcode_profile(x_arr=x_arr, bars=bars, bulk_atn=self.bulk_atn,
                                 bar_atn=self.bar_atn, bar_sigma=0.0,
                                 num_threads=self.num_threads)
        sigmas = [self.bar_sigma / dx if n == b_prof.ndim - 1 else 0.0
                  for n in range(b_prof.ndim)]
        return gaussian_filter(b_prof, sigmas, num_threads=self.num_threads,
                               mode='nearest')

    def source_curve(self, dist: float, step: float) -> np.ndarray:
        """Return source's rocking curve profile at `dist` distance from
        the lens.

        Args:
            dist : Distance from the lens to the rocking curve profile [um].
            step : Sampling interval [um].

        Returns:
            Source's rocking curve profile.
        """
        return gaussian_kernel(dist * self.th_s / step)<|MERGE_RESOLUTION|>--- conflicted
+++ resolved
@@ -17,7 +17,6 @@
 from typing import Dict, Iterator, Tuple, Union, Optional
 from multiprocessing import cpu_count
 import numpy as np
-from multiprocessing import cpu_count
 from ..ini_parser import INIParser, ROOT_PATH
 from ..bin import bar_positions, barcode_profile, gaussian_kernel, gaussian_filter
 
@@ -45,23 +44,6 @@
                 'detector': 'int', 'detector/pix_size': 'float',
                 'source': 'float', 'lens': 'float', 'barcode': 'float',
                 'system': 'int'}
-<<<<<<< HEAD
-    FMT_LEN = 7
-
-    def __init__(self, barcode=None, detector=None, exp_geom=None, lens=None, source=None, system=None):
-        if barcode is None:
-            barcode = self._import_ini(ST_PARAMETERS)['barcode']
-        if detector is None:
-            detector = self._import_ini(ST_PARAMETERS)['detector']
-        if exp_geom is None:
-            exp_geom = self._import_ini(ST_PARAMETERS)['exp_geom']
-        if lens is None:
-            lens = self._import_ini(ST_PARAMETERS)['lens']
-        if source is None:
-            source = self._import_ini(ST_PARAMETERS)['source']
-        if system is None:
-            system = self._import_ini(ST_PARAMETERS)['system']
-=======
 
     def __init__(self, barcode: Dict[str, float], detector: Dict[str, Union[int, float]],
                  exp_geom: Dict[str, Union[int, float]], lens: Dict[str, float],
@@ -115,7 +97,6 @@
                 * 'seed' : Seed used in all the pseudo-random number generations.
                 * 'num_threads' : Number of threads used in the calculations.
         """
->>>>>>> 6ae2143d
         super(STParams, self).__init__(barcode=barcode, detector=detector,
                                        exp_geom=exp_geom, lens=lens, source=source,
                                        system=system)
@@ -177,52 +158,29 @@
                 attr_dict[section][option] = kwargs[option]
         return cls(**attr_dict)
 
-<<<<<<< HEAD
-    def update_seed(self, seed=None):
-        """Update seed used in pseudo-random number generation.
-
-        Parameters
-        ----------
-        seed : int, optional
-            New seed value. Chosen randomly if None.
-=======
     def update_seed(self, seed: Optional[int]=None) -> None:
         """Update seed used in pseudo-random number generation.
 
         Args:
             seed : New seed value. Chosen randomly if None.
->>>>>>> 6ae2143d
         """
         if seed is None or seed <= 0:
             seed = np.random.default_rng().integers(0, np.iinfo(np.int_).max, endpoint=False)
         self.seed = seed
 
-<<<<<<< HEAD
-    def update_threads(self, num_threads=None):
-=======
     def update_threads(self, num_threads: Optional[int]=None) -> None:
->>>>>>> 6ae2143d
         """Update number of threads used in calculcations.
 
         Parameters
         ----------
-<<<<<<< HEAD
-        num_threads : int, optional
-            New seed value. Chosen randomly if None.
-=======
         num_threads : New seed value. Equals to the number of CPU
             cores in the system if not provided.
->>>>>>> 6ae2143d
         """
         if num_threads is None or num_threads <= 0 or num_threads > 64:
             num_threads = np.clip(1, 64, cpu_count())
         self.num_threads = num_threads
 
-<<<<<<< HEAD
-    def x_wavefront_size(self):
-=======
     def x_wavefront_size(self) -> int:
->>>>>>> 6ae2143d
         r"""Return wavefront array size along the x axis, that
         satisfies the sampling condition.
 
