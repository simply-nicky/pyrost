--- conflicted
+++ resolved
@@ -240,9 +240,6 @@
                                           ds_x=self.ds_x, hval=hval, num_threads=self.num_threads)
         else:
             raise ValueError('Method keyword is invalid')
-<<<<<<< HEAD
-        return {'hval': hval, 'n0': n0, 'm0': m0, 'reference_image': I0}
-=======
         return {'hval': hval, 'ref_orig': np.array([n0, m0]), 'reference_image': I0}
 
     def ref_indices(self) -> np.ndarray:
@@ -255,7 +252,6 @@
         idxs[0] = idxs[0] * self.ds_y - self.ref_orig[0]
         idxs[1] = idxs[1] * self.ds_x - self.ref_orig[1]
         return idxs
->>>>>>> 73bcc1d7
 
     @dict_to_object
     def update_pixel_map(self, search_window: Tuple[float, float, float], blur: float=0.0,
