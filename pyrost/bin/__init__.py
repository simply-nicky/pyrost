--- conflicted
+++ resolved
@@ -7,18 +7,7 @@
                          gaussian_gradient_magnitude, rsc_wp, fraunhofer_wp,
                          bar_positions, barcode_profile, mll_profile,
                          fft_convolve, make_frames, median, median_filter)
-<<<<<<< HEAD
-from .pyrost import (make_reference, update_pixel_map_gs,
-                     update_pixel_map_nm, update_translations_gs,
-                     mse_frame, mse_total, ct_integrate)
-from .pyfftw import FFTW, empty_aligned, zeros_aligned, ones_aligned
-
-del locals()['simulation']
-del locals()['pyrost']
-del locals()['pyfftw']
-=======
 from .pyrost import (KR_reference, LOWESS_reference, pm_gsearch, pm_rsearch,
                      pm_devolution, tr_gsearch, pm_errors, pm_total_error,
                      ref_errors, ref_total_error, ct_integrate)
-from .pyfftw import FFTW, empty_aligned, zeros_aligned, ones_aligned
->>>>>>> 6ae2143d
+from .pyfftw import FFTW, empty_aligned, zeros_aligned, ones_aligned