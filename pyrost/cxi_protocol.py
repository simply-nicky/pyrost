"""CXI protocol (:class:`pyrost.CXIProtocol`) is a helper class for a :class:`pyrost.STData`
data container, which tells it where to look for the necessary data fields in a CXI
file. The class is fully customizable so you can tailor it to your particular data
structure of CXI file.

Examples:
    Generate the default built-in CXI protocol as follows:

    >>> import pyrost as rst
    >>> rst.CXIProtocol.import_default()
    {'config': {'float_precision': 'float64'}, 'datatypes': {'basis_vectors': 'float',
    'data': 'uint', 'defocus_x': 'float', '...': '...'}, 'default_paths': {'basis_vectors':
    '/speckle_tracking/basis_vectors', 'data': '/entry/data/data', 'defocus_x':
    '/speckle_tracking/defocus_x', '...': '...'}, 'is_data': {'basis_vectors': 'False',
    'data': 'True', 'defocus_x': 'False', '...': '...'}}
"""
from __future__ import annotations
import os
from configparser import ConfigParser
from typing import Any, Dict, Iterator, List, Optional, Tuple, Union
import h5py
import numpy as np
from .ini_parser import ROOT_PATH, INIParser

CXI_PROTOCOL = os.path.join(ROOT_PATH, 'config/cxi_protocol.ini')

class CXIProtocol(INIParser):
    """CXI protocol class. Contains a CXI file tree path with
    the paths written to all the data attributes necessary for
    the Speckle Tracking algorithm, corresponding attributes'
    data types, and floating point precision.

    Attributes:
        config : Protocol configuration.
        datatypes : Dictionary with attributes' datatypes. 'float', 'int', 'uint',
            or 'bool' are allowed.
        is_data : Dictionary with the flags if the attribute is of data type.
            Data type is 2- or 3-dimensional and has the same data shape
            as `data`.
        default_paths : Dictionary with attributes' CXI default file paths.
    """
<<<<<<< HEAD
    known_types = {'int': np.int64, 'bool': np.bool, 'float': np.float64, 'str': str,
=======
    known_types = {'int': np.int64, 'bool': bool, 'float': np.float64, 'str': str,
>>>>>>> 6ae2143d
                   'uint': np.uint32}
    attr_dict = {'config': ('float_precision', ), 'datatypes': ('ALL', ),
                 'default_paths': ('ALL', ), 'is_data': ('ALL', )}
    fmt_dict = {'config': 'str', 'datatypes': 'str', 'default_paths': 'str',
                'is_data': 'str'}

    def __init__(self, datatypes: Dict[str, str], default_paths: Dict[str, str],
                 is_data: Dict[str, str], float_precision: str='float64') -> None:
        """
        Args:
            datatypes : Dictionary with attributes' datatypes. 'float', 'int', 'uint',
                or 'bool' are allowed.
            default_paths : Dictionary with attributes path in the CXI file.
            is_data : Dictionary with the flags if the attribute is of data type.
                Data type is 2- or 3-dimensional and has the same data shape
                as `data`.
            float_precision : Choose between 32-bit floating point precision ('float32')
                or 64-bit floating point precision ('float64').
        """
        default_paths = {attr: val for attr, val in default_paths.items() if attr in datatypes}
        is_data = {attr: val for attr, val in is_data.items() if attr in datatypes}
        super(CXIProtocol, self).__init__(config={'float_precision': float_precision},
                                          datatypes=datatypes, default_paths=default_paths,
                                          is_data=is_data)

        if self.config['float_precision'] == 'float32':
            self.known_types['float'] = np.float32
        if not self.config['float_precision'] in ['float32', 'float64']:
            raise ValueError('Invalid float precision: {:s}'.format(self.config['float_precision']))

    @classmethod
    def import_default(cls, datatypes: Optional[Dict[str, str]]=None,
                       default_paths: Optional[Dict[str, str]]=None,
                       is_data: Optional[Dict[str, str]]=None,
                       float_precision: str='float64') -> CXIProtocol:
        """Return the default :class:`CXIProtocol` object. Extra arguments
        override the default values if provided.

        Args:
            datatypes : Dictionary with attributes' datatypes. 'float', 'int', 'uint',
                or 'bool' are allowed.
            default_paths : Dictionary with attributes path in the CXI file.
            is_data : Dictionary with the flags if the attribute is of data type.
                Data type is 2- or 3-dimensional and has the same data shape
                as `data`.
            float_precision : Choose between 32-bit floating point precision ('float32')
                or 64-bit floating point precision ('float64').

        Returns:
            A :class:`CXIProtocol` object with the default parameters.
        """
        return cls.import_ini(CXI_PROTOCOL, datatypes, default_paths, is_data, float_precision)

    @classmethod
    def import_ini(cls, ini_file: str, datatypes: Optional[Dict[str, str]]=None,
                   default_paths: Optional[Dict[str, str]]=None,
                   is_data: Optional[Dict[str, str]]=None,
                   float_precision: str='float64') -> CXIProtocol:
        """Initialize a :class:`CXIProtocol` object class with an
        ini file.

        Args:
            ini_file : Path to the ini file. Load the default CXI protocol if None.
            datatypes : Dictionary with attributes' datatypes. 'float', 'int', 'uint',
                or 'bool' are allowed. Initialized with `ini_file` if None.
            default_paths : Dictionary with attributes path in the CXI file. Initialized
                with `ini_file` if None.
            is_data : Dictionary with the flags if the attribute is of data type.
                Data type is 2- or 3-dimensional and has the same data shape
                as `data`. Initialized with `ini_file` if None.
            float_precision : Choose between 32-bit floating point precision ('float32')
                or 64-bit floating point precision ('float64').

        Returns:
            A :class:`CXIProtocol` object with all the attributes imported
            from the ini file.
        """
        kwargs = cls._import_ini(ini_file)
        if not datatypes is None:
            kwargs['datatypes'].update(**datatypes)
        if not default_paths is None:
            kwargs['default_paths'].update(**default_paths)
        if not is_data is None:
            kwargs['is_data'].update(**is_data)
        if float_precision is None:
            float_precision = kwargs['config']['float_precision']
        return cls(datatypes=kwargs['datatypes'], default_paths=kwargs['default_paths'],
                   is_data=kwargs['is_data'], float_precision=float_precision)

    def parser_from_template(self, path: str) -> ConfigParser:
        """Return a :class:`configparser.ConfigParser` object using
        an ini file template.

        Args:
            path : Path to the ini file template.

        Returns:
            Parser object with the attributes populated according
            to the protocol.
        """
        ini_template = ConfigParser()
        ini_template.read(path)
        parser = ConfigParser()
        for section in ini_template:
            parser[section] = {option: ini_template[section][option].format(**self.default_paths)
                               for option in ini_template[section]}
        return parser

    def __iter__(self) -> Iterator:
        return self.default_paths.__iter__()

    def __contains__(self, attr: str) -> bool:
        return attr in self.default_paths

    def get_default_path(self, attr: str, value: Optional[str]=None) -> str:
        """Return the atrribute's default path in the CXI file.
        Return `value` if `attr` is not found.

        Args:
            attr : The attribute to look for.
            value : Value which is returned if the `attr` is not found.

        Returns:
            Attribute's cxi file path.
        """
        return self.default_paths.get(attr, value)

    def get_dtype(self, attr: str, dtype: Optional[str]='float') -> type:
        """Return the attribute's data type. Return `dtype` if the attribute's
        data type is not found.

        Args:
            attr : The data attribute.
            dtype : Data type which is returned if the attribute's data type
                is not found.

        Returns:
            Attribute's data type.
        """
<<<<<<< HEAD
        return self.known_types.get(self.datatypes.get(attr), value)

    def read_shape(self, attr, cxi_file, cxi_path=None):
        """Read `attr` data shapes from the CXI file `cxi_file` at
        the path defined by the protocol. If `cxi_path` or `dtype`
        argument are provided, it will override the protocol.

        Parameters
        ----------
        attr : str
            Data attribute.
        cxi_file : h5py.File
            h5py File object of the CXI file.
        cxi_path : str, optional
            Path to the data attribute. If `cxi_path` is None,
            the path will be inferred according to the protocol.

        Returns
        -------
        list of tuples or None
            The attribute's data shapes extracted from the CXI file.
        """
        if cxi_path is None:
            cxi_path = self.get_default_path(attr, cxi_path)
        if cxi_path in cxi_file:
            cxi_obj = cxi_file[cxi_path]
            if isinstance(cxi_obj, h5py.Dataset):
                return cxi_obj.shape
            elif isinstance(cxi_obj, h5py.Group):
                return [dset.shape for dset in cxi_obj.values()]
            else:
                raise ValueError(f"Invalid CXI object at '{cxi_path:s}'")
        else:
            return None

    def read_cxi(self, attr, cxi_file, idxs=None, cxi_path=None, dtype=None):
        """Read `attr` from the CXI file `cxi_file` at the path
        defined by the protocol. If `cxi_path` or `dtype` argument
        are provided, it will override the protocol.

        Parameters
        ----------
        attr : str
            Data attribute.
        cxi_file : h5py.File
            h5py File object of the CXI file.
        cxi_path : str, optional
            Path to the data attribute. If `cxi_path` is None,
            the path will be inferred according to the protocol.
        dtype : type, optional
            Data type of the attribute. If `dtype` is None,
            the type will be inferred according to the protocol.

        Returns
        -------
        numpy.ndarray or None
            The value of the attribute extracted from the CXI file.
        """
        if cxi_path is None:
            cxi_path = self.get_default_path(attr, cxi_path)
        if cxi_path in cxi_file:
            cxi_obj = cxi_file[cxi_path]
            if isinstance(cxi_obj, h5py.Dataset):
                return self._read_from_dset(attr, cxi_obj, idxs, dtype)
            elif isinstance(cxi_obj, h5py.Group):
                if isinstance(idxs, list):
                    return np.stack([self._read_from_dset(attr, dset, didxs, dtype)
                                     for dset, didxs in zip(cxi_obj.values(), idxs)])
                else:
                    return np.stack([self._read_from_dset(attr, dset, idxs, dtype)
                                     for dset in cxi_obj.values()])
            else:
                raise ValueError(f"Invalid CXI object at '{cxi_path:s}'")
        else:
            return None

    def write_cxi(self, attr, data, cxi_file, overwrite=True, cxi_path=None, dtype=None):
        """Write data to the CXI file `cxi_file` under the path
        specified by the protocol. If `cxi_path` or `dtype` argument
        are provided, it will override the protocol.

        Parameters
        ----------
        attr : str
            Data attribute.
        data : numpy.ndarray
            Data which is bound to be saved.
        cxi_file : h5py.File
            :class:`h5py.File` object of the CXI file.
        overwrite : bool, optional
            Overwrite the content of `cxi_file` if it's True.
        cxi_path : str, optional
            Path to the data attribute. If `cxi_path` is None,
            the path will be inferred according to the protocol.
        dtype : type, optional
            Data type of the attribute. If `dtype` is None,
            the type will be inferred according to the protocol.

        Raises
        ------
        ValueError
            If `overwrite` is False and the data is already present
            at the given location in `cxi_file`.
        """
        if data is None:
            pass
        else:
            if not attr in self:
                raise ValueError(f"protocol doesn't contain the given attribute '{attr:s}'")
            if cxi_path is None:
                cxi_path = self.get_default_path(attr, cxi_path)
            if cxi_path in cxi_file:
                if overwrite:
                    del cxi_file[cxi_path]
                else:
                    raise ValueError('{:s} is already present in {:s}'.format(attr,
                                                                              cxi_file.filename))
            data = np.asarray(data, dtype=self.get_dtype(attr, dtype))
            cxi_file.create_dataset(cxi_path, data=data)

class CXILoader(CXIProtocol):
    """CXI file loader class. Loads data from a
    CXI file and returns a :class:`STData` container or a
    :class:`dict` with the data. Search data in the paths
    provided by `protocol` and `load_paths`.

    Parameters
    ----------
    protocol : CXIProtocol, optional
        Protocol object. The default protocol is used if None.
        Default protocol is used if not provided.
    load_paths : dict, optional
        Extra paths to the data attributes in a CXI file,
        which override `protocol`. Accepts only the attributes
        enlisted in `protocol`. Default paths are used if
        not provided.
    policy : dict, optional
        A dictionary with loading policy. Contains all the
        attributes that are available in `protocol` with their
        corresponding flags. If a flag is True, the attribute
        will be loaded from a file. Default policy is used if
        not provided.

    Attributes
    ----------
    config : dict
        Protocol configuration.
    datatypes : dict
        Dictionary with attributes' datatypes. 'float', 'int', or 'bool'
        are allowed.
    default_paths : dict
        Dictionary with attributes' CXI default file paths.
    load_paths : dict
        Extra set of paths to the attributes enlisted in `datatypes`.
    policy: dict
        Loading policy.

    See Also
    --------
    cxi_protocol : Full list of data attributes and configuration
        parameters.
    STData : Data container with all the data  necessary for
        Speckle Tracking.
    """
    attr_dict = {'config': ('float_precision', ), 'datatypes': ('ALL', ),
                 'default_paths': ('ALL', ), 'load_paths': ('ALL',),
                 'policy': ('ALL', )}
    fmt_dict = {'config': 'str','datatypes': 'str', 'default_paths': 'str',
                'load_paths': 'str', 'policy': 'str'}

    def __init__(self, protocol=None, load_paths=None, policy=None):
        if protocol is None:
            protocol = CXIProtocol()
        if load_paths is None:
            load_paths = self._import_ini(CXI_PROTOCOL)['load_paths']
        if policy is None:
            policy = self._import_ini(CXI_PROTOCOL)['policy']
        load_paths = {attr: paths for attr, paths in load_paths.items()
                      if attr in protocol}
        policy = {attr: flag for attr, flag in policy.items() if attr in protocol}
        super(CXIProtocol, self).__init__(config=protocol.config, datatypes=protocol.datatypes,
                                          default_paths=protocol.default_paths,
                                          load_paths=load_paths, policy=policy)
=======
        return self.known_types.get(self.datatypes.get(attr, dtype))
>>>>>>> 6ae2143d

    def get_is_data(self, attr: str, value: bool=False) -> bool:
        """Return if the attribute is of data type. Data type is 2- or
        3-dimensional and has the same data shape as `data`.

        Args:
            attr : The data attribute.
            value : value which is returned if the `attr` is not found.

        Returns:
            True if `attr` is of data type.
        """
        is_data = self.is_data.get(attr, value)
        if isinstance(is_data, str):
            return is_data in ['True', 'true', '1', 'y', 'yes']
        else:
            return bool(is_data)

    @staticmethod
    def get_dataset_shapes(cxi_path: str, cxi_obj: h5py.Group) -> List[Union[str, Tuple]]:
        """Visit recursively all the underlying datasets and return
        their names and shapes.

        Args:
            cxi_path : Path of the HDF5 group.
            cxi_obj: Group object.

        Returns:
            List of all the datasets and their shapes inside `cxi_obj`.
        """
        shapes = []

        def caller(sub_path, obj):
            if isinstance(obj, h5py.Dataset):
                shapes.append((os.path.join(cxi_path, sub_path), obj.shape))

        cxi_obj.visititems(caller)
        return shapes

<<<<<<< HEAD
        Returns
        -------
        CXIProtocol
            CXI protocol.
        """
        return CXIProtocol(datatypes=self.datatypes,
                           default_paths=self.default_paths,
                           float_precision=self.config['float_precision'])

    def find_path(self, attr, cxi_file):
        """Find attribute's path in a CXI file `cxi_file`.

        Parameters
        ----------
        attr : str
            Data attribute.
        cxi_file : h5py.File
            :class:`h5py.File` object of the CXI file.

        Returns
        -------
        str or None
            Atrribute's path in the CXI file,
            return None if the attribute is not found.
        """
        paths = self.get_load_paths(attr)
        for path in paths:
            if path in cxi_file:
                return path
        return None

    def load_attributes(self, path, **attributes):
        """Return attributes' values from a CXI file at
        the given `path`.

        Parameters
        ----------
        path : str
            Path to the CXI file.

        Returns
        -------
        attr_dict : dict
            Dictionary with the attributes retrieved from
            the CXI file.
        """
        if not isinstance(path, str):
            raise ValueError('path must be a string')
        attrs = list(self)
        attrs.remove('data')
        attr_dict = {}
        with h5py.File(path, 'r') as cxi_file:
            for attr in attrs:
                if attr in attributes and not attributes[attr] is None:
                    attr_dict[attr] = np.asarray(attributes[attr], dtype=self.get_dtype(attr))
                elif self.get_policy(attr, False):
                    cxi_path = self.find_path(attr, cxi_file)
                    attr_dict[attr] = self.read_cxi(attr, cxi_file, cxi_path=cxi_path)
                else:
                    attr_dict[attr] = None
        if attr_dict.get('defocus'):
            attr_dict['defocus_ss'] = attr_dict['defocus']
            attr_dict['defocus_fs'] = attr_dict['defocus']
        return attr_dict

    def load_data_shape(self, data_files):
        """Retrieve the shape of the main data array from the CXI files.

        Parameters
        ----------
        data_files : str or list of str
            Paths to the data CXI files.

        Returns
        -------
        shapes : dict
            Dictionary of the data shapes for every file in `data_files`.
        """
        if isinstance(data_files, (str, list)):
            if isinstance(data_files, str):
                data_files = [data_files,]
        else:
            raise ValueError('data_files must be a string or a list of strings')
        shapes = {}
        for path in data_files:
            with h5py.File(path, 'r') as cxi_file:
                cxi_path = self.find_path('data', cxi_file)
                shapes[path] = self.read_shape('data', cxi_file, cxi_path)
        return shapes

    def load_data(self, data_files, idxs=None):
        """Retrieve the main data array from the CXI files.

        Parameters
        ----------
        data_files : str or list of str
            Paths to the data CXI files.
        idxs : dict, optional
            Indices of the data to retrieve for the each file in
            `data_files`.

        Returns
        -------
        data : dict
            Data arrays retrieved from the CXI files.
        """
        if isinstance(data_files, (str, list)):
            if isinstance(data_files, str):
                data_files = [data_files,]
        else:
            raise ValueError('data_files must be a string or a list of strings')
        if idxs is None:
            idxs = {path: None for path in data_files}
        data = {}
        for path in data_files:
            with h5py.File(path, 'r') as cxi_file:
                cxi_path = self.find_path('data', cxi_file)
                data[path] = self.read_cxi('data', cxi_file, idxs=idxs[path],
                                           cxi_path=cxi_path)
        return data

    def load_to_dict(self, paths, **attributes):
        """Load CXI files and return a :class:`dict` with
        all the data fetched from the files.

        Parameters
        ----------
        paths : str or list of str
            Paths to CXI files.
        **attributes : dict, optional
            Dictionary of attribute values, that override the loaded
            values.

        Returns
        -------
        dict
            Dictionary with all the data fetched from the CXI files.
=======
    def read_shape(self, cxi_file: h5py.File, cxi_path: str) -> List[Union[str, Tuple]]:
        """Read data shapes from the CXI file `cxi_file` at
        the `cxi_path` path inside the CXI file recursively.

        Args:
            cxi_file : h5py File object of the CXI file.
            cxi_path : Path to the data attribute.

        Returns:
            A list of the attribute's data shapes for each dataset
            found at the given path. Returns an empty list if no
            datasets has been found.
        """
        shapes = []
        if cxi_path is not None and cxi_path in cxi_file:
            cxi_obj = cxi_file[cxi_path]
            if isinstance(cxi_obj, h5py.Dataset):
                shapes.append((cxi_path, cxi_obj.shape))
            elif isinstance(cxi_obj, h5py.Group):
                shapes.extend(self.get_dataset_shapes(cxi_path, cxi_obj))
            else:
                raise ValueError(f"Invalid CXI object at '{cxi_path:s}'")

        return shapes

    def read_cxi(self, attr: str, cxi_file: h5py.File,
                 cxi_path: Optional[str]=None) -> Union[np.ndarray, Dict[str, np.ndarray]]:
        """Read `attr` from the CXI file `cxi_file` at the `cxi_path` path.
        If `cxi_path` is not provided the default path for the given attribute
        is used.

        Args:
            attr : Data attribute.
            cxi_file : h5py File object of the CXI file.
            cxi_path : Path to the data attribute. If `cxi_path` is None,
                the path will be inferred according to the protocol.

        Returns:
            Returns data array if :code:`cxi_file[cxi_path]` is a dataset or
            a dictionary if :code:`cxi_file[cxi_path]` is a group.
>>>>>>> 6ae2143d
        """
        if cxi_path is None:
            cxi_path = self.get_default_path(attr)
        shapes = self.read_shape(cxi_file, cxi_path)

        data_dict = {}
        if shapes:
            prefix = os.path.commonpath(list([cxi_path for cxi_path, _ in shapes]))
            for cxi_path, _ in shapes:
                key = os.path.relpath(cxi_path, prefix)
                if key.isnumeric():
                    key = int(key)
                data_dict[key] = cxi_file[cxi_path][()]

            if '.' in data_dict:
                data = np.asarray(data_dict['.'], dtype=self.get_dtype(attr))
                if data.size == 1:
                    return data.item()
                return data

        return data_dict

    @staticmethod
    def _write_dset(cxi_file: h5py.File, cxi_path: str, data: np.ndarray, dtype: type,
                    **kwargs: Any) -> None:
        try:
            cxi_file[cxi_path][...] = data
        except TypeError:
            del cxi_file[cxi_path]
            cxi_file.create_dataset(cxi_path, data=data, dtype=dtype, **kwargs)
        except (KeyError, ValueError):
            cxi_file.create_dataset(cxi_path, data=data, dtype=dtype, **kwargs)

    def write_cxi(self, attr: str, data: np.ndarray, cxi_file: h5py.File,
                  cxi_path: Optional[str]=None) -> None:
        """Write data to the CXI file `cxi_file` under the path specified
        by the protocol. If `cxi_path` or `dtype` argument are provided,
        it will override the protocol.

        Args:
            attr : Data attribute.
            data : Data which is bound to be saved.
            cxi_file : :class:`h5py.File` object of the CXI file.
            cxi_path : Path to the data attribute. If `cxi_path` is None,
                the path will be inferred according to the protocol.

        Raises:
            ValueError : If `overwrite` is False and the data is already
                present at the given location in `cxi_file`.
        """
        if cxi_path is None:
            cxi_path = self.get_default_path(attr, cxi_path)

        if isinstance(data, dict):
            for key, val in data.items():
                self._write_dset(cxi_file, os.path.join(cxi_path, str(key)), data=val,
                                    dtype=self.get_dtype(attr))

        elif self.get_is_data(attr):
            self._write_dset(cxi_file, cxi_path, data=data, dtype=self.get_dtype(attr),
                                chunks=(1,) + data.shape[1:], maxshape=(None,) + data.shape[1:])

        else:
            self._write_dset(cxi_file, cxi_path, data=data, dtype=self.get_dtype(attr))<|MERGE_RESOLUTION|>--- conflicted
+++ resolved
@@ -39,11 +39,7 @@
             as `data`.
         default_paths : Dictionary with attributes' CXI default file paths.
     """
-<<<<<<< HEAD
-    known_types = {'int': np.int64, 'bool': np.bool, 'float': np.float64, 'str': str,
-=======
     known_types = {'int': np.int64, 'bool': bool, 'float': np.float64, 'str': str,
->>>>>>> 6ae2143d
                    'uint': np.uint32}
     attr_dict = {'config': ('float_precision', ), 'datatypes': ('ALL', ),
                  'default_paths': ('ALL', ), 'is_data': ('ALL', )}
@@ -183,193 +179,7 @@
         Returns:
             Attribute's data type.
         """
-<<<<<<< HEAD
-        return self.known_types.get(self.datatypes.get(attr), value)
-
-    def read_shape(self, attr, cxi_file, cxi_path=None):
-        """Read `attr` data shapes from the CXI file `cxi_file` at
-        the path defined by the protocol. If `cxi_path` or `dtype`
-        argument are provided, it will override the protocol.
-
-        Parameters
-        ----------
-        attr : str
-            Data attribute.
-        cxi_file : h5py.File
-            h5py File object of the CXI file.
-        cxi_path : str, optional
-            Path to the data attribute. If `cxi_path` is None,
-            the path will be inferred according to the protocol.
-
-        Returns
-        -------
-        list of tuples or None
-            The attribute's data shapes extracted from the CXI file.
-        """
-        if cxi_path is None:
-            cxi_path = self.get_default_path(attr, cxi_path)
-        if cxi_path in cxi_file:
-            cxi_obj = cxi_file[cxi_path]
-            if isinstance(cxi_obj, h5py.Dataset):
-                return cxi_obj.shape
-            elif isinstance(cxi_obj, h5py.Group):
-                return [dset.shape for dset in cxi_obj.values()]
-            else:
-                raise ValueError(f"Invalid CXI object at '{cxi_path:s}'")
-        else:
-            return None
-
-    def read_cxi(self, attr, cxi_file, idxs=None, cxi_path=None, dtype=None):
-        """Read `attr` from the CXI file `cxi_file` at the path
-        defined by the protocol. If `cxi_path` or `dtype` argument
-        are provided, it will override the protocol.
-
-        Parameters
-        ----------
-        attr : str
-            Data attribute.
-        cxi_file : h5py.File
-            h5py File object of the CXI file.
-        cxi_path : str, optional
-            Path to the data attribute. If `cxi_path` is None,
-            the path will be inferred according to the protocol.
-        dtype : type, optional
-            Data type of the attribute. If `dtype` is None,
-            the type will be inferred according to the protocol.
-
-        Returns
-        -------
-        numpy.ndarray or None
-            The value of the attribute extracted from the CXI file.
-        """
-        if cxi_path is None:
-            cxi_path = self.get_default_path(attr, cxi_path)
-        if cxi_path in cxi_file:
-            cxi_obj = cxi_file[cxi_path]
-            if isinstance(cxi_obj, h5py.Dataset):
-                return self._read_from_dset(attr, cxi_obj, idxs, dtype)
-            elif isinstance(cxi_obj, h5py.Group):
-                if isinstance(idxs, list):
-                    return np.stack([self._read_from_dset(attr, dset, didxs, dtype)
-                                     for dset, didxs in zip(cxi_obj.values(), idxs)])
-                else:
-                    return np.stack([self._read_from_dset(attr, dset, idxs, dtype)
-                                     for dset in cxi_obj.values()])
-            else:
-                raise ValueError(f"Invalid CXI object at '{cxi_path:s}'")
-        else:
-            return None
-
-    def write_cxi(self, attr, data, cxi_file, overwrite=True, cxi_path=None, dtype=None):
-        """Write data to the CXI file `cxi_file` under the path
-        specified by the protocol. If `cxi_path` or `dtype` argument
-        are provided, it will override the protocol.
-
-        Parameters
-        ----------
-        attr : str
-            Data attribute.
-        data : numpy.ndarray
-            Data which is bound to be saved.
-        cxi_file : h5py.File
-            :class:`h5py.File` object of the CXI file.
-        overwrite : bool, optional
-            Overwrite the content of `cxi_file` if it's True.
-        cxi_path : str, optional
-            Path to the data attribute. If `cxi_path` is None,
-            the path will be inferred according to the protocol.
-        dtype : type, optional
-            Data type of the attribute. If `dtype` is None,
-            the type will be inferred according to the protocol.
-
-        Raises
-        ------
-        ValueError
-            If `overwrite` is False and the data is already present
-            at the given location in `cxi_file`.
-        """
-        if data is None:
-            pass
-        else:
-            if not attr in self:
-                raise ValueError(f"protocol doesn't contain the given attribute '{attr:s}'")
-            if cxi_path is None:
-                cxi_path = self.get_default_path(attr, cxi_path)
-            if cxi_path in cxi_file:
-                if overwrite:
-                    del cxi_file[cxi_path]
-                else:
-                    raise ValueError('{:s} is already present in {:s}'.format(attr,
-                                                                              cxi_file.filename))
-            data = np.asarray(data, dtype=self.get_dtype(attr, dtype))
-            cxi_file.create_dataset(cxi_path, data=data)
-
-class CXILoader(CXIProtocol):
-    """CXI file loader class. Loads data from a
-    CXI file and returns a :class:`STData` container or a
-    :class:`dict` with the data. Search data in the paths
-    provided by `protocol` and `load_paths`.
-
-    Parameters
-    ----------
-    protocol : CXIProtocol, optional
-        Protocol object. The default protocol is used if None.
-        Default protocol is used if not provided.
-    load_paths : dict, optional
-        Extra paths to the data attributes in a CXI file,
-        which override `protocol`. Accepts only the attributes
-        enlisted in `protocol`. Default paths are used if
-        not provided.
-    policy : dict, optional
-        A dictionary with loading policy. Contains all the
-        attributes that are available in `protocol` with their
-        corresponding flags. If a flag is True, the attribute
-        will be loaded from a file. Default policy is used if
-        not provided.
-
-    Attributes
-    ----------
-    config : dict
-        Protocol configuration.
-    datatypes : dict
-        Dictionary with attributes' datatypes. 'float', 'int', or 'bool'
-        are allowed.
-    default_paths : dict
-        Dictionary with attributes' CXI default file paths.
-    load_paths : dict
-        Extra set of paths to the attributes enlisted in `datatypes`.
-    policy: dict
-        Loading policy.
-
-    See Also
-    --------
-    cxi_protocol : Full list of data attributes and configuration
-        parameters.
-    STData : Data container with all the data  necessary for
-        Speckle Tracking.
-    """
-    attr_dict = {'config': ('float_precision', ), 'datatypes': ('ALL', ),
-                 'default_paths': ('ALL', ), 'load_paths': ('ALL',),
-                 'policy': ('ALL', )}
-    fmt_dict = {'config': 'str','datatypes': 'str', 'default_paths': 'str',
-                'load_paths': 'str', 'policy': 'str'}
-
-    def __init__(self, protocol=None, load_paths=None, policy=None):
-        if protocol is None:
-            protocol = CXIProtocol()
-        if load_paths is None:
-            load_paths = self._import_ini(CXI_PROTOCOL)['load_paths']
-        if policy is None:
-            policy = self._import_ini(CXI_PROTOCOL)['policy']
-        load_paths = {attr: paths for attr, paths in load_paths.items()
-                      if attr in protocol}
-        policy = {attr: flag for attr, flag in policy.items() if attr in protocol}
-        super(CXIProtocol, self).__init__(config=protocol.config, datatypes=protocol.datatypes,
-                                          default_paths=protocol.default_paths,
-                                          load_paths=load_paths, policy=policy)
-=======
         return self.known_types.get(self.datatypes.get(attr, dtype))
->>>>>>> 6ae2143d
 
     def get_is_data(self, attr: str, value: bool=False) -> bool:
         """Return if the attribute is of data type. Data type is 2- or
@@ -409,145 +219,6 @@
         cxi_obj.visititems(caller)
         return shapes
 
-<<<<<<< HEAD
-        Returns
-        -------
-        CXIProtocol
-            CXI protocol.
-        """
-        return CXIProtocol(datatypes=self.datatypes,
-                           default_paths=self.default_paths,
-                           float_precision=self.config['float_precision'])
-
-    def find_path(self, attr, cxi_file):
-        """Find attribute's path in a CXI file `cxi_file`.
-
-        Parameters
-        ----------
-        attr : str
-            Data attribute.
-        cxi_file : h5py.File
-            :class:`h5py.File` object of the CXI file.
-
-        Returns
-        -------
-        str or None
-            Atrribute's path in the CXI file,
-            return None if the attribute is not found.
-        """
-        paths = self.get_load_paths(attr)
-        for path in paths:
-            if path in cxi_file:
-                return path
-        return None
-
-    def load_attributes(self, path, **attributes):
-        """Return attributes' values from a CXI file at
-        the given `path`.
-
-        Parameters
-        ----------
-        path : str
-            Path to the CXI file.
-
-        Returns
-        -------
-        attr_dict : dict
-            Dictionary with the attributes retrieved from
-            the CXI file.
-        """
-        if not isinstance(path, str):
-            raise ValueError('path must be a string')
-        attrs = list(self)
-        attrs.remove('data')
-        attr_dict = {}
-        with h5py.File(path, 'r') as cxi_file:
-            for attr in attrs:
-                if attr in attributes and not attributes[attr] is None:
-                    attr_dict[attr] = np.asarray(attributes[attr], dtype=self.get_dtype(attr))
-                elif self.get_policy(attr, False):
-                    cxi_path = self.find_path(attr, cxi_file)
-                    attr_dict[attr] = self.read_cxi(attr, cxi_file, cxi_path=cxi_path)
-                else:
-                    attr_dict[attr] = None
-        if attr_dict.get('defocus'):
-            attr_dict['defocus_ss'] = attr_dict['defocus']
-            attr_dict['defocus_fs'] = attr_dict['defocus']
-        return attr_dict
-
-    def load_data_shape(self, data_files):
-        """Retrieve the shape of the main data array from the CXI files.
-
-        Parameters
-        ----------
-        data_files : str or list of str
-            Paths to the data CXI files.
-
-        Returns
-        -------
-        shapes : dict
-            Dictionary of the data shapes for every file in `data_files`.
-        """
-        if isinstance(data_files, (str, list)):
-            if isinstance(data_files, str):
-                data_files = [data_files,]
-        else:
-            raise ValueError('data_files must be a string or a list of strings')
-        shapes = {}
-        for path in data_files:
-            with h5py.File(path, 'r') as cxi_file:
-                cxi_path = self.find_path('data', cxi_file)
-                shapes[path] = self.read_shape('data', cxi_file, cxi_path)
-        return shapes
-
-    def load_data(self, data_files, idxs=None):
-        """Retrieve the main data array from the CXI files.
-
-        Parameters
-        ----------
-        data_files : str or list of str
-            Paths to the data CXI files.
-        idxs : dict, optional
-            Indices of the data to retrieve for the each file in
-            `data_files`.
-
-        Returns
-        -------
-        data : dict
-            Data arrays retrieved from the CXI files.
-        """
-        if isinstance(data_files, (str, list)):
-            if isinstance(data_files, str):
-                data_files = [data_files,]
-        else:
-            raise ValueError('data_files must be a string or a list of strings')
-        if idxs is None:
-            idxs = {path: None for path in data_files}
-        data = {}
-        for path in data_files:
-            with h5py.File(path, 'r') as cxi_file:
-                cxi_path = self.find_path('data', cxi_file)
-                data[path] = self.read_cxi('data', cxi_file, idxs=idxs[path],
-                                           cxi_path=cxi_path)
-        return data
-
-    def load_to_dict(self, paths, **attributes):
-        """Load CXI files and return a :class:`dict` with
-        all the data fetched from the files.
-
-        Parameters
-        ----------
-        paths : str or list of str
-            Paths to CXI files.
-        **attributes : dict, optional
-            Dictionary of attribute values, that override the loaded
-            values.
-
-        Returns
-        -------
-        dict
-            Dictionary with all the data fetched from the CXI files.
-=======
     def read_shape(self, cxi_file: h5py.File, cxi_path: str) -> List[Union[str, Tuple]]:
         """Read data shapes from the CXI file `cxi_file` at
         the `cxi_path` path inside the CXI file recursively.
@@ -588,7 +259,6 @@
         Returns:
             Returns data array if :code:`cxi_file[cxi_path]` is a dataset or
             a dictionary if :code:`cxi_file[cxi_path]` is a group.
->>>>>>> 6ae2143d
         """
         if cxi_path is None:
             cxi_path = self.get_default_path(attr)
