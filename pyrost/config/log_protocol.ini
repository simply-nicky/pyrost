[datatypes]
lens_down_dist = float
lens_up_dist = float
exposure = float
n_points = int
n_steps = int
scan_type = str
step_size = float
margin = float
x_sample = float
y_sample = float
z_sample = float

[log_keys]
<<<<<<< HEAD
lens_down_dist = [Session logged attributes, Z-LENSE-DOWN_det_dist]
lens_up_dist = [Session logged attributes, Z-LENSE-UP_det_dist]
exposure = [Type: Method, Exposure]
n_points = [Type: Scan, Points count]
n_steps = [Type: Scan, Steps count]
scan_type = [Type: Scan, Device]
step_size = [Type: Scan, Step size]
margin = [Type: Scan, Safety margin]
x_sample = [Session logged attributes, X-SAM]
y_sample = [Session logged attributes, Y-SAM]
z_sample = [Session logged attributes, Z-SAM]
=======
lens_down_dist = [Z-LENSE-DOWN_det_dist]
lens_up_dist = [Z-LENSE-UP_det_dist]
exposure = [Exposure]
n_points = [Points count]
n_steps = [Steps count]
scan_type = [Device]
step_size = [Step size]
x_sample = [X-SAM, SAM-X, SCAN-X]
y_sample = [Y-SAM, SAM-Y, SCAN-Y]
z_sample = [Z-SAM, SAM-Z, SCAN-Z]

[part_keys]
lens_down_dist = Session logged attributes
lens_up_dist = Session logged attributes
exposure = Type: Method
n_points = Type: Scan
n_steps = Type: Scan
scan_type = Type: Scan
step_size = Type: Scan
x_sample = Session logged attributes
y_sample = Session logged attributes
z_sample = Session logged attributes
>>>>>>> 6ae2143d
<|MERGE_RESOLUTION|>--- conflicted
+++ resolved
@@ -6,25 +6,11 @@
 n_steps = int
 scan_type = str
 step_size = float
-margin = float
 x_sample = float
 y_sample = float
 z_sample = float
 
 [log_keys]
-<<<<<<< HEAD
-lens_down_dist = [Session logged attributes, Z-LENSE-DOWN_det_dist]
-lens_up_dist = [Session logged attributes, Z-LENSE-UP_det_dist]
-exposure = [Type: Method, Exposure]
-n_points = [Type: Scan, Points count]
-n_steps = [Type: Scan, Steps count]
-scan_type = [Type: Scan, Device]
-step_size = [Type: Scan, Step size]
-margin = [Type: Scan, Safety margin]
-x_sample = [Session logged attributes, X-SAM]
-y_sample = [Session logged attributes, Y-SAM]
-z_sample = [Session logged attributes, Z-SAM]
-=======
 lens_down_dist = [Z-LENSE-DOWN_det_dist]
 lens_up_dist = [Z-LENSE-UP_det_dist]
 exposure = [Exposure]
@@ -46,5 +32,4 @@
 step_size = Type: Scan
 x_sample = Session logged attributes
 y_sample = Session logged attributes
-z_sample = Session logged attributes
->>>>>>> 6ae2143d
+z_sample = Session logged attributes