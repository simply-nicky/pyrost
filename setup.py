import os
import sys
from setuptools import setup, find_packages
from distutils.core import Extension
import numpy

try:
    from Cython.Build import cythonize
except ImportError:
    USE_CYTHON = False
else:
    USE_CYTHON = True

ext = '.pyx' if USE_CYTHON else '.c'
extension_args = {'language': 'c',
                  'extra_compile_args': ['-fopenmp', '-std=c99', '-Wno-unreachable-code', '-Wno-sometimes-uninitialized', '-Wno-unused-variable'],
                  'extra_link_args': ['-lgomp', '-Wl,-rpath,/usr/local/lib'],
                  'libraries': ['gsl', 'gslcblas', 'fftw3', 'fftw3_omp'],
                  'library_dirs': ['/usr/local/lib',
                                   os.path.join(sys.prefix, 'lib')],
                  'include_dirs': [numpy.get_include(),
                                   os.path.join(sys.prefix, 'include'),
                                   os.path.join(os.path.dirname(__file__), 'pyrost/include'),
                                   os.path.join(os.path.dirname(__file__), 'pyrost/bin')]}

src_files = ["pyrost/include/pocket_fft.c", "pyrost/include/fft_functions.c",
             "pyrost/include/array.c", "pyrost/include/routines.c", "pyrost/include/median.c"]
extensions = [Extension(name='pyrost.bin.simulation',
                        sources=['pyrost/bin/simulation' + ext,] + src_files, **extension_args),
              Extension(name='pyrost.bin.pyfftw',
                        sources=['pyrost/bin/pyfftw' + ext,], **extension_args),
              Extension(name='pyrost.bin.pyrost',
                        sources=['pyrost/bin/pyrost' + ext,], **extension_args),]

if USE_CYTHON:
    extensions = cythonize(extensions, annotate=True, language_level="3",
                           compiler_directives={'cdivision': True,
                                                'boundscheck': False,
                                                'wraparound': False,
                                                'binding': True,
                                                'embedsignature': False})

with open('README.md', 'r') as readme:
    long_description = readme.read()

setup(name='pyrost',
<<<<<<< HEAD
      version='0.5.2',
=======
      version='0.6.0',
>>>>>>> 6ae2143d
      author='Nikolay Ivanov',
      author_email="nikolay.ivanov@desy.de",
      long_description=long_description,
      long_description_content_type='text/markdown',
      url="https://github.com/simply-nicky/pyrost",
      packages=find_packages(),
      include_package_data=True,
      package_data={'pyrost': ['config/*.ini', 'ini_templates/*.ini', 'data/*.npz']},
      install_requires=['h5py', 'numpy', 'scipy'],
      extras_require={'interactive': ['matplotlib', 'jupyter', 'pyximport', 'ipykernel', 'ipywidgets']},
      ext_modules=extensions,
      classifiers=[
          "Programming Language :: Python",
          "License :: OSI Approved :: GNU General Public License v3 (GPLv3)",
          "Operating System :: OS Independent"
      ],
      python_requires='>=3.6')<|MERGE_RESOLUTION|>--- conflicted
+++ resolved
@@ -44,11 +44,7 @@
     long_description = readme.read()
 
 setup(name='pyrost',
-<<<<<<< HEAD
-      version='0.5.2',
-=======
       version='0.6.0',
->>>>>>> 6ae2143d
       author='Nikolay Ivanov',
       author_email="nikolay.ivanov@desy.de",
       long_description=long_description,
